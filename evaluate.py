import argparse

from TestRunner import get_implementation
from evaluation.evaluation_engine import evaluate, evaluate_mt

parser = argparse.ArgumentParser(
    description="This is the evaluate function. This will evaluate your specified "
                "transformation on pre-defined models."
)
<<<<<<< HEAD
parser.add_argument("-l", "--locale", help="locale to evaluate over", default="en")
parser.add_argument("-srcl", "--src_locale", help="locale to evaluate over", default="en")
parser.add_argument("-tgtl", "--tgt_locale", help="locale to evaluate over", default="en")
=======
parser.add_argument("-l", "--language", help="language to evaluate over", default="en")
>>>>>>> c9ac20f9
parser.add_argument("--transformation", "-t", required=True)
parser.add_argument("--task_type", "-task", help="type of the task")
parser.add_argument(
    "--model",
    "-m",
    help="HuggingFace model to evaluate. Note that the model should be in HF-models.",
)
parser.add_argument(
    "-d",
    "--dataset",
    help="Name of the HuggingFace dataset to evaluate. "
         "Note that the dataset should be in HF-datasets.",
)
parser.add_argument(
    "-p", "--percentage_of_examples", help="percentage of examples to test", default=20
)

"""
Just run this file using the following command:
  python evaluate.py -t ButterFingersPerturbation
"""
if __name__ == "__main__":
    args = parser.parse_args()

    if args.transformation is None and args.filter is None:
        raise ValueError("Both transformation and filter can't be none.")

    # Identify the transformation that the user has mentioned.
    implementation = get_implementation(args.transformation)
    # Use the tasks and the locales of an implementation to retrieve an HF model and a test set.
<<<<<<< HEAD
    if len(implementation.domain()) == 2: # domain should have name and locale.
        locales = implementation.locales
        if locales != "All" and args.locale not in locales:
            raise ValueError(
                f"The specified transformation is applicable only for the locales={locales}."
            )
        evaluate(
            implementation,
            args.task_type,
            args.locale,
            args.model,
            args.dataset,
            args.percentage_of_examples,
        )
    # (2) checks for MT are here!
    elif hasattr(implementation, "src_locales") and hasattr(implementation, "tgt_locales"):
        src_locales = implementation.src_locales
        if src_locales != "All" and args.src_locale not in src_locales:
            raise ValueError(
                f"The specified transformation is applicable only for the locales={src_locales}."
            )
        tgt_locales = implementation.tgt_locales
        if tgt_locales != "All" and args.tgt_locale not in tgt_locales:
            raise ValueError(
                f"The specified transformation is applicable only for the locales={src_locales}."
            )
        evaluate_mt(
            implementation,
            args.task_type,
            args.src_locale,
            args.tgt_locale,
            args.model,
            args.dataset,
            args.percentage_of_examples,
        )
=======
    languages = implementation.languages
    if languages != "All" and args.language not in languages:
        raise ValueError(
            f"The specified transformation is applicable only for the language={languages}."
        )

    evaluate(
        implementation,
        args.task_type,
        args.language,
        args.model,
        args.dataset,
        args.percentage_of_examples,
    )
>>>>>>> c9ac20f9
<|MERGE_RESOLUTION|>--- conflicted
+++ resolved
@@ -7,13 +7,7 @@
     description="This is the evaluate function. This will evaluate your specified "
                 "transformation on pre-defined models."
 )
-<<<<<<< HEAD
-parser.add_argument("-l", "--locale", help="locale to evaluate over", default="en")
-parser.add_argument("-srcl", "--src_locale", help="locale to evaluate over", default="en")
-parser.add_argument("-tgtl", "--tgt_locale", help="locale to evaluate over", default="en")
-=======
 parser.add_argument("-l", "--language", help="language to evaluate over", default="en")
->>>>>>> c9ac20f9
 parser.add_argument("--transformation", "-t", required=True)
 parser.add_argument("--task_type", "-task", help="type of the task")
 parser.add_argument(
@@ -44,17 +38,16 @@
     # Identify the transformation that the user has mentioned.
     implementation = get_implementation(args.transformation)
     # Use the tasks and the locales of an implementation to retrieve an HF model and a test set.
-<<<<<<< HEAD
     if len(implementation.domain()) == 2: # domain should have name and locale.
-        locales = implementation.locales
-        if locales != "All" and args.locale not in locales:
+        languages = implementation.languages
+        if languages != "All" and args.language not in languages:
             raise ValueError(
                 f"The specified transformation is applicable only for the locales={locales}."
             )
         evaluate(
             implementation,
             args.task_type,
-            args.locale,
+            args.language,
             args.model,
             args.dataset,
             args.percentage_of_examples,
@@ -74,25 +67,9 @@
         evaluate_mt(
             implementation,
             args.task_type,
-            args.src_locale,
-            args.tgt_locale,
+            args.language,
+            args.tgt_language,
             args.model,
             args.dataset,
             args.percentage_of_examples,
-        )
-=======
-    languages = implementation.languages
-    if languages != "All" and args.language not in languages:
-        raise ValueError(
-            f"The specified transformation is applicable only for the language={languages}."
-        )
-
-    evaluate(
-        implementation,
-        args.task_type,
-        args.language,
-        args.model,
-        args.dataset,
-        args.percentage_of_examples,
-    )
->>>>>>> c9ac20f9
+        )