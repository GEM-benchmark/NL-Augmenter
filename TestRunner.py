--- conflicted
+++ resolved
@@ -37,15 +37,7 @@
                 if load_tests:
                     test_cases.append(load_test_cases(t_js))
         self.transformations = transformations
-<<<<<<< HEAD
         self.test_cases = test_cases
-
-    def generate(self, sentence: str):
-        print(f"Original Input : {sentence}")
-        generations = {"Original": sentence}
-        for transformation in self.transformations:
-            generations[transformation.name()] = transformation.generate(sentence)
-        return generations
 
 
 def load_implementation(tx_name: str):
@@ -63,7 +55,4 @@
 
 
 def convert_to_camel_case(word):
-    return ''.join(x.capitalize() or '_' for x in word.split('_'))
-=======
-        self.test_cases = test_cases
->>>>>>> 51179732
+    return ''.join(x.capitalize() or '_' for x in word.split('_'))