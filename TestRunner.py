--- conflicted
+++ resolved
@@ -12,14 +12,10 @@
 from tasks.TaskTypes import TaskType
 
 disable_tests_for = [
-<<<<<<< HEAD
     "change_date_format",
-]  # disabled test : remove later
-=======
     "negate_strengthen",
     "word_noise",
 ]  # TODO: Don't disable tests
->>>>>>> dfc5ac2b
 
 
 def load(module, cls):
