--- conflicted
+++ resolved
@@ -6,10 +6,7 @@
 import spacy
 from num2words import num2words
 from word2number import w2n
-<<<<<<< HEAD
-=======
 
->>>>>>> b87e8026
 from initialize import spacy_nlp
 from interfaces.SentenceOperation import SentenceOperation
 from tasks.TaskTypes import TaskType
