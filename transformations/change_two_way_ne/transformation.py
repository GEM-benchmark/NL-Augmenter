import numpy as np
import re

from checklist.perturb import Perturb

from interfaces.SentenceOperation import SentenceAndTargetOperation
import spacy
from tasks.TaskTypes import TaskType


class ChangeTwoWayNamedEntities(SentenceAndTargetOperation):
    """
    Repository of names has been taken from the CheckList repo.
    @TODO - need to extend this to other NEs like location, etc.
    @TODO - also this needs to move into a separate folder.
    """

    tasks = [TaskType.TEXT_CLASSIFICATION, TaskType.TEXT_TO_TEXT_GENERATION]
    src_locales = ["en"]
    tgt_locales = ["en"]

    def __init__(self, first_only=False, last_only=False, n=1, seed=0):
        super().__init__(seed)

        np.random.seed(self.seed)
        self.nlp = spacy.load("en_core_web_sm")
        self.first_only = first_only  # first name
        self.last_only = last_only  # last name
        self.n = n

    def generate(self, sentence: str, output_sequence: str):
        perturbed_source = sentence
        perturbed_target = output_sequence
        n = self.n
        doc = self.nlp(sentence).doc
        # (1) replace person entities
        person_entities = [
            x.text for x in doc.ents if np.all([a.ent_type_ == "PERSON" for a in x])
        ]
        ret = []
        ret_m = []
        outs = []
        for x in person_entities:
            f = x.split()[0]
            sex = None
            if f.capitalize() in Perturb.data["name_set"]["women"]:
                sex = "women"
            if f.capitalize() in Perturb.data["name_set"]["men"]:
                sex = "men"
            if not sex:
                continue
            if len(x.split()) > 1:
                l = x.split()[1]
                if (
                    len(l) > 2
                    and l.capitalize() not in Perturb.data["name_set"]["last"]
                ):
                    continue
            else:
                if self.last_only:
                    return None
            names = Perturb.data["name"][sex][: 90 + n]
            to_use = np.random.choice(names, n)
            if not self.first_only:
                f = x
                if len(x.split()) > 1:
                    last = Perturb.data["name"]["last"][: 90 + n]
                    last = np.random.choice(last, n)
                    to_use = ["%s %s" % (x, y) for x, y in zip(names, last)]
                    if self.last_only:
                        to_use = last
                        f = x.split()[1]
            for y in to_use:
                to_replace = r"\b%s\b" % re.escape(f)
                ret.append(re.sub(to_replace, y, doc.text))
                outs.append(
                    re.sub(to_replace, y, output_sequence)
                )  # this is the part added from Checklist
                ret_m.append((f, y))
        if len(ret) > 0 and ret[0] != sentence:
            perturbed_source = ret[0]
            perturbed_target = outs[0]
            print(
                f"Perturbed Input from {self.name()} : \nSource: {perturbed_source}\nLabel: {perturbed_target}"
            )
            return perturbed_source, perturbed_target

        # (2) add location named entities
        ents = [x.text for x in doc.ents if np.all([a.ent_type_ == "GPE" for a in x])]
        ret = []
        ret_m = []
        outs = []
        for x in ents:
            if x in Perturb.data["city"]:
                names = Perturb.data["city"][:100]
            elif x in Perturb.data["country"]:
                names = Perturb.data["country"][:50]
            else:
                continue
            sub_re = re.compile(r"\b%s\b" % re.escape(x))
            to_use = np.random.choice(names, n)
            ret.extend([sub_re.sub(n, doc.text) for n in to_use])
            outs.extend([sub_re.sub(n, output_sequence) for n in to_use])
            ret_m.extend([(x, n) for n in to_use])
        if len(ret) > 0 and ret[0] != sentence:
            perturbed_source = ret[0]
            perturbed_target = outs[0]
<<<<<<< HEAD
        print(
            f"Perturbed Input from {self.name()} : \nSource: {perturbed_source}\nLabel: {perturbed_target}"
        )
=======
        if self.verbose:
            print(f"Perturbed Input from {self.name()} : \nSource: {perturbed_source}\nLabel: {perturbed_target}")
>>>>>>> a1445698
        return perturbed_source, perturbed_target<|MERGE_RESOLUTION|>--- conflicted
+++ resolved
@@ -105,12 +105,8 @@
         if len(ret) > 0 and ret[0] != sentence:
             perturbed_source = ret[0]
             perturbed_target = outs[0]
-<<<<<<< HEAD
-        print(
-            f"Perturbed Input from {self.name()} : \nSource: {perturbed_source}\nLabel: {perturbed_target}"
-        )
-=======
         if self.verbose:
-            print(f"Perturbed Input from {self.name()} : \nSource: {perturbed_source}\nLabel: {perturbed_target}")
->>>>>>> a1445698
+            print(
+                f"Perturbed Input from {self.name()} : \nSource: {perturbed_source}\nLabel: {perturbed_target}"
+            )
         return perturbed_source, perturbed_target