--- conflicted
+++ resolved
@@ -3,10 +3,7 @@
 import numpy as np
 import spacy
 from checklist.perturb import Perturb
-<<<<<<< HEAD
-=======
 
->>>>>>> b87e8026
 from initialize import spacy_nlp
 from interfaces.SentenceOperation import SentenceAndTargetOperation
 from tasks.TaskTypes import TaskType
