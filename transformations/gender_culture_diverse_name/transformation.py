--- conflicted
+++ resolved
@@ -13,21 +13,17 @@
 from initialize import spacy_nlp
 
 
-def hash(input: str):
+def hash(input:str):
     t_value = input.encode('utf8')
     h = hashlib.sha256(t_value)
-    n = int(h.hexdigest(), base=16)
+    n = int(h.hexdigest(),base=16)
     return n
 
-<<<<<<< HEAD
-
-class change_gender_culture_diverse_name:
-    def __init__(self, data_path, retain_gender=False, retain_culture=False) -> None:
-=======
 class ChangeGenderCultureDiverseName:
     def __init__(self, data_path) -> None:
->>>>>>> ab143a1a
 
+        self.retain_gender = retain_gender
+        self.retain_culture = retain_culture
         with open(data_path, 'r') as f:
             self.names = json.load(f)
         self.countries = list(self.names.keys())
@@ -46,12 +42,12 @@
                         self.name2gender[name] = set([gender])
                     else:
                         self.name2gender[name].add(gender)
-
+                    
                     if name not in self.name2country.keys():
                         self.name2country[name] = set([country])
                     else:
                         self.name2country[name].add(country)
-        
+
         self.name_all = sorted(self.name_all)
         for name in self.name_all:
             self.name2gender[name] = sorted(self.name2gender[name])
@@ -92,7 +88,7 @@
         ret_m = []
         for x in ents:
             name = x.split()[0]
-            capito = name[0].isupper()  # pun intended, hint: Italian
+            capito = name[0].isupper() # pun intended, hint: Italian
             name = name.capitalize()
             if name in self.name_all:
                 gender = self.name2gender[name]
@@ -105,44 +101,44 @@
                     country_choose_from = country
                 else:
                     country_choose_from = self.countries
-
+            
                 new_countries = random.choices(country_choose_from, k=n)
                 new_genders = random.choices(gender_choose_from, k=n)
-                new_names = [random.choice(self.names[c][n]) for c, n in zip(new_countries, new_genders)]
+                new_names = [random.choice(self.names[c][n]) for c,n in zip(new_countries, new_genders)]
                 if not capito:
                     new_names = [n.lower() for n in new_names]
-
+                
                 for new_name in new_names:
                     ret.append(re.sub(r'\b%s\b' % re.escape(name), new_name, doc.text))
                     ret_m.append((name, new_name))
-
+        
         if len(ret) > max_output:
             idxs = random.choices(range(len(ret)), k=max_output)
             return [ret[idx] for idx in idxs], [ret_m[idx] for idx in idxs]
         else:
             return ret, ret_m
+                
 
 
 class GenderCultureDiverseName(SentenceOperation):
     tasks = [TaskType.TEXT_CLASSIFICATION, TaskType.TEXT_TO_TEXT_GENERATION]
-    languages = ['el', 'sr', 'ja', 'lt', 'en',
-                 'ar', 'sa', 'ta', 'te', 'rw',
-                 'ff', 'ro', 'zh', 'es', 'fa',
-                 'hy', 'hi', 'ak', 'mk', 'is',
-                 'st', 'xh', 'pt', 'sv', 'fr',
-                 'az', 'mi', 'af', 'ko', 'gu',
-                 'de', 'kk', 'mt', 'zu', 'nn',
-                 'tl', 'be', 'so', 'pl', 'ca',
-                 'da', 'bn', 'rn', 'ns', 'nb',
-                 'tt', 'kn', 'ti', 'ha', 'eu',
-                 'tr', 'si', 'pa', 'sw', 'sl',
-                 'bg', 'lv', 'hr', 'uk', 'mr',
-                 'sk', 'ps', 'bs', 'se', 'he',
-                 'tn', 'it', 'hu', 'cs', 'nl',
-                 'ru', 'et', 'uz', 'gl', 'sq',
-                 'ee', 'fi', 'cy'
-                 ]
-
+    languages = ['el', 'sr', 'ja', 'lt', 'en', 
+        'ar', 'sa', 'ta', 'te', 'rw', 
+        'ff', 'ro', 'zh', 'es', 'fa', 
+        'hy', 'hi', 'ak', 'mk', 'is', 
+        'st', 'xh', 'pt', 'sv', 'fr', 
+        'az', 'mi', 'af', 'ko', 'gu', 
+        'de', 'kk', 'mt', 'zu', 'nn', 
+        'tl', 'be', 'so', 'pl', 'ca', 
+        'da', 'bn', 'rn', 'ns', 'nb', 
+        'tt', 'kn', 'ti', 'ha', 'eu', 
+        'tr', 'si', 'pa', 'sw', 'sl', 
+        'bg', 'lv', 'hr', 'uk', 'mr', 
+        'sk', 'ps', 'bs', 'se', 'he', 
+        'tn', 'it', 'hu', 'cs', 'nl', 
+        'ru', 'et', 'uz', 'gl', 'sq', 
+        'ee', 'fi', 'cy'
+        ]
     # language code following ISO 639-1 standard
 
     def __init__(self, n=1, seed=0, max_output=1, retain_gender=False, retain_culture=False, data_path=None):
@@ -154,20 +150,14 @@
         if data_path is None:
             self.changer = ChangeGenderCultureDiverseName(
                 os.path.join(os.path.dirname(os.path.abspath(__file__)), 'data.json'),
-<<<<<<< HEAD
-                retain_gender,
+                retain_gender, 
                 retain_culture
-=======
->>>>>>> ab143a1a
             )
         else:
             self.changer = ChangeGenderCultureDiverseName(
                 data_path,
-<<<<<<< HEAD
-                retain_gender,
+                retain_gender, 
                 retain_culture
-=======
->>>>>>> ab143a1a
             )
 
     def generate(self, sentence: str, retain_gender: bool = False, retain_culture: bool = False):
