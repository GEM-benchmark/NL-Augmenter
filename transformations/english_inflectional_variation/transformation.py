--- conflicted
+++ resolved
@@ -83,13 +83,9 @@
 
 
 class EnglishInflectionalVariationQAQuestionOnly(QuestionAnswerOperation):
-<<<<<<< HEAD
-    heavy = True
-=======
     tasks = [TaskType.QUESTION_ANSWERING, TaskType.QUESTION_GENERATION]
     heavy = True
     locales = ["en"]
->>>>>>> 3e9b9a85
     def __init__(self, seed=0, max_outputs=1):
         super().__init__(seed=seed, max_outputs=max_outputs)
         self.question_perturber = EnglishInflectionalVariation(seed=seed, max_outputs=max_outputs)
