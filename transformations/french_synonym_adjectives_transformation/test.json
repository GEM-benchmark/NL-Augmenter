--- conflicted
+++ resolved
@@ -1,7 +1,7 @@
 {
   "type": "french_synonym_adjectives_transformation",
   "test_cases": [
-<<<<<<< HEAD
+
 
     {
       "class": "FrenchAdjectivesSynonymTransformation",
@@ -10,46 +10,9 @@
       },
       "outputs": [{
         "sentence": "Le sanglier a des dents pointues et un pelage noir"
-=======
-    
-    {
-      "class": "FrenchAdjectivesSynonymTransformation",
-      "inputs": {
-        "sentence": "Le sanglier a des défenses pointues et un pelage sombre"
+
+        }]
       },
-      "outputs": [{
-        "sentence": "Le sanglier a des défenses pointues et un pelage noir"
-      }]
-    
-    },
-    
-    {
-      "class": "FrenchAdjectivesSynonymTransformation",
-      "inputs": {
-        "sentence": "L'examen est difficile"
-      },
-      "outputs": [{
-        "sentence": "L'examen est ardu"
->>>>>>> ac99ae70
-      }]
-
-    },
-<<<<<<< HEAD
-
-    {
-      "class": "FrenchAdjectivesSynonymTransformation",
-      "inputs": {
-        "sentence": "L'examen est difficile"
-      },
-      "outputs": [{
-        "sentence": "L'examen est ardu"
-      }]
-
-    },
-
-=======
-       
->>>>>>> ac99ae70
     {
       "class": "FrenchAdjectivesSynonymTransformation",
       "inputs": {
