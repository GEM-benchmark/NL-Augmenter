--- conflicted
+++ resolved
@@ -8,13 +8,8 @@
 | [butter_fingers_perturbation](butter_fingers_perturbation)     | Adds noise to all types of text sources (sentence, paragraph, etc.) proportional to noise emanating from keyboard typos making common spelling errors.  
 | [change_person_named_entities](change_person_named_entities)        | Changes person named entities: Alex travels to the city everyday! --> Jacob travels to the city everyday! 
 | [change_two_way_ne](change_two_way_ne)                   | Changes the named entity in the source sentence and reflects the same change in the target sentence. Benefits Machine Translation tasks.
-<<<<<<< HEAD
-| [longer_names_ner](longer_names_ner)        | Elongates person names: Russel Peters is a comedian. --> Russel J. M. Peters is a comedian. 
+| [longer_names_ner](longer_names_ner)        | Elongates person names: Russel Peters is a comedian. --> Russel J. M. Peters is a comedian.  
 | [mixed_language_perturbation](mixed_language_perturbation) | This perturbation translates randomly picked words in the text from English to other languages (e.g., German). It can be used to test the robustness of a model in a multilingual setting.
-| [without_punctuation](punctuation)        | Welcome to New York city! --> Welcome to New York city
-=======
-| [longer_names_ner](longer_names_ner)        | Elongates person names: Russel Peters is a comedian. --> Russel J. M. Peters is a comedian.  
 | [without_punctuation](punctuation)        | Hello Sam, how are you? --> hello sam how are you
->>>>>>> 0672d716
 | [replace_numerical_values](replace_numerical_values)        | Changes numerical values. Jason's 3 sisters want to move back to India --> Jason's 6 sisters want to move back to India
 | [redundant_context_for_qa](redundant_context_for_qa)        | Duplicates the context in a QA setting. (context, question, short-answer) --> (context+context, question, short-answer)