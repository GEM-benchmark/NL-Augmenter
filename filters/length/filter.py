--- conflicted
+++ resolved
@@ -1,11 +1,4 @@
 import operator
-<<<<<<< HEAD
-from initialize import spacy_nlp
-from interfaces.SentenceOperation import SentenceOperation, SentenceAndTargetOperation
-from tasks.TaskTypes import TaskType
-from typing import List
-import spacy
-=======
 from typing import List
 
 import spacy
@@ -16,7 +9,6 @@
     SentenceOperation,
 )
 from tasks.TaskTypes import TaskType
->>>>>>> b87e8026
 
 """
 A filter on text length (number of tokens).
