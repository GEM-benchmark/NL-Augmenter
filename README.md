[![Checks](https://github.com/GEM-benchmark/NL-Augmenter/workflows/nl-tests/badge.svg)](https://github.com/GEM-benchmark/NL-Augmenter/actions/workflows/nl-action.yml)
[![Forks](https://img.shields.io/github/forks/GEM-benchmark/NL-Augmenter)](https://github.com/GEM-benchmark/NL-Augmenter/network/members)
[![Issues](https://img.shields.io/github/issues/GEM-benchmark/NL-Augmenter)](https://github.com/GEM-benchmark/NL-Augmenter/issues)
[![Pull requests](https://img.shields.io/github/issues-pr/GEM-benchmark/NL-Augmenter)](https://github.com/GEM-benchmark/NL-Augmenter/pulls)
[![Contributors](https://img.shields.io/github/contributors/GEM-benchmark/NL-Augmenter)](https://github.com/GEM-benchmark/NL-Augmenter/graphs/contributors)
[![License](https://img.shields.io/github/license/GEM-benchmark/NL-Augmenter)](https://opensource.org/licenses/MIT)

# NL-Augmenter 🦎 → 🐍

The NL-Augmenter is a collaborative effort intended to add transformations of datasets dealing with natural language. Transformations augment text datasets in diverse ways, including: randomizing names and numbers, changing style/syntax, [paraphrasing](https://aclanthology.org/J13-3001.pdf), KB-based paraphrasing ... and whatever creative augmentation you contribute. We invite submissions of transformations to this framework by way of GitHub pull request, through August 31, 2021. All submitters of accepted transformations (and filters) will be included as co-authors on a paper announcing this framework.

The framework organizers can be contacted at nl-augmenter@googlegroups.com.

**Submission timeline**

| Due date          | Description                                                                 |
| ------------------ | -----------                                                                 |
| A̶u̶g̶u̶s̶t̶ 3̶1̶, 2̶0̶2̶1̶ | P̶u̶l̶l̶ r̶e̶q̶u̶e̶s̶t̶ m̶u̶s̶t̶ b̶e̶ o̶p̶e̶n̶e̶d̶ t̶o̶ b̶e̶ e̶l̶i̶g̶i̶b̶l̶e̶ f̶o̶r̶ i̶n̶c̶l̶u̶s̶i̶o̶n̶ i̶n̶ t̶h̶e̶ f̶r̶a̶m̶e̶w̶o̶r̶k̶ a̶n̶d̶ a̶s̶s̶o̶c̶i̶a̶t̶e̶d̶ p̶a̶p̶e̶r̶  |
<<<<<<< HEAD
| September 22, 2021 | Review process for pull request above must be complete           |
=======
| September 2̶2̶, 30 2021 | Review process for pull request above must be complete           |
>>>>>>> 3e9b9a85

A transformation can be revised between the pull request submission and pull request merge deadlines. We will provide reviewer feedback to help with the revisions.

The transformations which are already accepted to NL-Augmenter are summarized in [the transformations folder](transformations). Transformations undergoing review can be seen as [pull requests](https://github.com/GEM-benchmark/NL-Augmenter/pulls).

**Table of contents**

* [Colab notebook](#colab-notebook)
* [Installation](#installation)
* [How do I create a transformation?](#how-do-i-create-a-transformation)
* [How do I create a filter?](#how-do-i-create-a-filter)
* [Motivation](docs/doc.md#motivation)
* [Review Criteria for Accepting Submissions](docs/doc.md#review-criteria-for-submissions)
* [Some Ideas for Transformations](#some-ideas-for-transformations)

## Colab notebook

<a href="https://colab.research.google.com/github/GEM-benchmark/NL-Augmenter/blob/main/notebooks/Write_a_sample_transformation.ipynb" target="_parent"><img src="https://colab.research.google.com/assets/colab-badge.svg" alt="Open In Colab"/></a> To quickly see transformations and filters in action, run through our [colab notebook](https://colab.research.google.com/github/GEM-benchmark/NL-Augmenter/blob/main/notebooks/Write_a_sample_transformation.ipynb).

## Some Ideas for Transformations
If you need inspiration for what transformations to implement, check out https://github.com/GEM-benchmark/NL-Augmenter/issues/75, where some ideas and previous papers are discussed. So far, contributions have focused on morphological inflections, character level changes, and random noise. The best new pull requests will be dissimilar from these existing contributions.

## Installation

**Requirements**

* Python 3.7

**Instructions**

```bash
# When creating a new transformation, replace this with your forked repository (see below)
git clone https://github.com/GEM-benchmark/NL-Augmenter.git
cd NL-Augmenter
python setup.py sdist
pip install -e .
pip install https://github.com/explosion/spacy-models/releases/download/en_core_web_sm-3.0.0/en_core_web_sm-3.0.0.tar.gz
```

## How do I create a transformation?
### Setup

First, [fork the repository](https://docs.github.com/en/github/getting-started-with-github/fork-a-repo) in GitHub! :fork_and_knife:
<a href="https://docs.github.com/en/github/getting-started-with-github/fork-a-repo">
<div style="text-align:center"><img src="https://docs.github.com/assets/images/help/repository/fork_button.jpg" alt="fork button" width="500"/></div>
</a>

Your fork will have its own location, which we will call `PATH_TO_YOUR_FORK`.
Next, [clone the forked repository](https://docs.github.com/en/github/creating-cloning-and-archiving-repositories/cloning-a-repository) and create a branch for your transformation, which here we will call **my_awesome_transformation**:
```bash
git clone $PATH_TO_YOUR_FORK
cd NL-Augmenter
git checkout -b my_awesome_transformation
```
We will base our transformation on an existing example.
Create a new transformation directory by copying over an existing transformation. You can choose to copy from other [transformation directories](interfaces) depending on the task you wish to create a transformation for. Check some of the existing [pull requests](https://github.com/GEM-benchmark/NL-Augmenter/pulls?q=is%3Aopen+is%3Apr+label%3Atransformation) [and merged transformations](transformations) first to avoid duplicating efforts or creating transformations too similar to previous ones.
```bash
cd transformations/
cp -r butter_fingers_perturbation my_awesome_transformation
cd my_awesome_transformation
```

### Creating a transformation
1. In the file `transformation.py`, rename the class `ButterFingersPerturbation` to `MyAwesomeTransformation` and choose one of the interfaces from the `interfaces/` folder. See the full list of options [here.](interfaces)
2. Now put all your creativity in implementing the `generate` method. If you intend to use external libraries, add them with their version numbers in [`requirements.txt`](requirements.txt)
3. Update `my_awesome_transformation/README.md` to describe your transformation.

**Testing and evaluating** (Optional)

Once you are done, add at least 5 example pairs as test cases in the file `test.json` so that no one breaks your code inadvertently.

Once the transformation is ready, test it:
```bash
pytest -s --t=my_awesome_transformation
```
If you would like to evaluate your transformation against a common 🤗HuggingFace model, we encourage you to check [evaluation](evaluation)

**Code Styling** To standardized the code we use the [black](https://github.com/psf/black) code formatter which will run at the time of pre-commit.
To use the pre-commit hook, install `pre-commit` with `pip install pre-commit` (should already be installed if you followed the above instructions).
Then run `pre-commit install` to install the hook. On future commits, you should see the black code formatter is run on all python files you've staged for commit.

### Submitting

Once the tests pass and you are happy with the transformation, submit them for review.
First, commit and push your changes:
```bash
git add transformations/my_awesome_transformation/*
git commit -m "Added my_awesome_transformation"
git push --set-upstream origin my_awesome_transformation
```
Finally, [submit a pull request](https://docs.github.com/en/github/collaborating-with-issues-and-pull-requests/creating-a-pull-request).
The last `git push` command prints a URL that can be copied into a browser to initiate such a pull request.
Alternatively, you can do so from the GitHub website.
<a href="https://docs.github.com/en/github/collaborating-with-issues-and-pull-requests/creating-a-pull-request">
<div style="text-align:center"><img src="https://docs.github.com/assets/images/help/pull_requests/pull-request-start-review-button.png" alt="pull request button" width="500"/></div>
</a>

:sparkles: Congratulations, you've submitted a transformation to NL-Augmenter! :sparkles:

## How do I create a filter?

We also accept pull-requests for creating [filters](filters) which identify interesting subpopulations of a dataset. The process to add a new filter is just the same as above. All filter implementations require implementing `.filter` instead of `.generate` and need to be placed in the [filters](filters) folder. So, just the way transformations can transform examples of text, filters can identify whether an example follows some pattern of text! The only difference is that while transformations return another example of the same input format, filters simply return True or False! For step-by-step instructions, follow [these](filters) steps.

## BIG-Bench :chair:
<<<<<<< HEAD
If you are interested in NL-Augmenter, you may also be interested in the [BIG-bench](https://github.com/google/BIG-bench/) large scale collaborative benchmark for language models. 
=======
If you are interested in NL-Augmenter, you may also be interested in the [BIG-bench](https://github.com/google/BIG-bench/) large scale collaborative benchmark for language models.
>>>>>>> 3e9b9a85

### Most Creative Implementations 🏆

After all pull-requests have been merged, 3 of the [most creative implementations](docs/doc.md#Three-most-creative-Implementations) would be selected and featured on this README page and on the NL-Augmenter [webpage](https://gem-benchmark.com/nl_augmenter).

### License
Some transformations include components released under a different (permissive, open source) license. For license details, refer to the `README.md` and any license files in the transformations's or filter's directory.<|MERGE_RESOLUTION|>--- conflicted
+++ resolved
@@ -16,11 +16,7 @@
 | Due date          | Description                                                                 |
 | ------------------ | -----------                                                                 |
 | A̶u̶g̶u̶s̶t̶ 3̶1̶, 2̶0̶2̶1̶ | P̶u̶l̶l̶ r̶e̶q̶u̶e̶s̶t̶ m̶u̶s̶t̶ b̶e̶ o̶p̶e̶n̶e̶d̶ t̶o̶ b̶e̶ e̶l̶i̶g̶i̶b̶l̶e̶ f̶o̶r̶ i̶n̶c̶l̶u̶s̶i̶o̶n̶ i̶n̶ t̶h̶e̶ f̶r̶a̶m̶e̶w̶o̶r̶k̶ a̶n̶d̶ a̶s̶s̶o̶c̶i̶a̶t̶e̶d̶ p̶a̶p̶e̶r̶  |
-<<<<<<< HEAD
-| September 22, 2021 | Review process for pull request above must be complete           |
-=======
 | September 2̶2̶, 30 2021 | Review process for pull request above must be complete           |
->>>>>>> 3e9b9a85
 
 A transformation can be revised between the pull request submission and pull request merge deadlines. We will provide reviewer feedback to help with the revisions.
 
@@ -125,11 +121,7 @@
 We also accept pull-requests for creating [filters](filters) which identify interesting subpopulations of a dataset. The process to add a new filter is just the same as above. All filter implementations require implementing `.filter` instead of `.generate` and need to be placed in the [filters](filters) folder. So, just the way transformations can transform examples of text, filters can identify whether an example follows some pattern of text! The only difference is that while transformations return another example of the same input format, filters simply return True or False! For step-by-step instructions, follow [these](filters) steps.
 
 ## BIG-Bench :chair:
-<<<<<<< HEAD
-If you are interested in NL-Augmenter, you may also be interested in the [BIG-bench](https://github.com/google/BIG-bench/) large scale collaborative benchmark for language models. 
-=======
 If you are interested in NL-Augmenter, you may also be interested in the [BIG-bench](https://github.com/google/BIG-bench/) large scale collaborative benchmark for language models.
->>>>>>> 3e9b9a85
 
 ### Most Creative Implementations 🏆
 
