import unittest

from TestRunner import Runs
<<<<<<< HEAD
from interfaces.ContrastSetTransformation import ContrastSetTransformation
from interfaces.QuestionAnswerTransformation import QuestionAnswerTransformation
from interfaces.SentenceTransformation import SentenceTransformation, SentenceAndTargetTransformation


def execute_test_cases_1():
    tx = Runs(interface=SentenceTransformation, package="transformations")
=======
from interfaces.QuestionAnswerOperation import QuestionAnswerOperation
from interfaces.SentenceOperation import SentenceOperation, SentenceAndTargetOperation
from interfaces.TaggingOperation import TaggingOperation


def execute_test_cases_1():
    tx = Runs(interface=SentenceOperation)
>>>>>>> e46fecde
    for transformation, tests in zip(tx.transformations, tx.test_cases):
        for test in tests:
            assert test["output"] == transformation.generate(test["input"]), f"Should have generated {test['output']}"


def execute_test_cases_2():
<<<<<<< HEAD
    tx = Runs(interface=SentenceAndTargetTransformation, package="transformations")
=======
    tx = Runs(interface=SentenceAndTargetOperation)
>>>>>>> e46fecde
    for transformation, tests in zip(tx.transformations, tx.test_cases):
        for test in tests:
            output_x, output_y = transformation.generate(test["input_x"], test["input_y"])
            assert output_x == test["output_x"], f"Should have generated {test['output_x']}"
            assert output_y == test["output_y"], f"Should have generated {test['output_y']}"


def execute_test_cases_3():
<<<<<<< HEAD
    tx = Runs(interface=QuestionAnswerTransformation, package="transformations")
=======
    tx = Runs(interface=QuestionAnswerOperation)
>>>>>>> e46fecde
    for transformation, tests in zip(tx.transformations, tx.test_cases):
        for test in tests:
            output_c, output_q, output_a = transformation.generate(test["input_c"], test["input_q"], test["input_a"])
            assert output_c == test["output_c"], f"Should have generated {test['output_c']}"
            assert output_q == test["output_q"], f"Should have generated {test['output_q']}"
            assert output_a == test["output_a"], f"Should have generated {test['output_a']}"


def execute_test_cases_4():
<<<<<<< HEAD
    tx = Runs(interface=ContrastSetTransformation, package="contrast_sets")
    for transformation, tests in zip(tx.transformations, tx.test_cases):
        for test in tests:
            output = transformation.generate(test, "input")
            assert dict(output[transformation.name()]) == test['result']
=======
    tx = Runs(interface=TaggingOperation)
    for transformation, tests in zip(tx.transformations, tx.test_cases):
        for test in tests:
            output_sequence, output_tag = transformation.generate(test["input_sequence"], test["input_tag"])
            assert output_sequence == test["output_sequence"], f"Should have generated {test['output_sequence']}"
            assert output_tag == test["output_tag"], f"Should have generated {test['output_tag']}"
>>>>>>> e46fecde


class TestStringMethods(unittest.TestCase):

    def test_1(self):
        execute_test_cases_1()

    def test_2(self):
        execute_test_cases_2()

    def test_3(self):
        execute_test_cases_3()

    def test_4(self):
        execute_test_cases_4()
<<<<<<< HEAD
=======

>>>>>>> e46fecde

if __name__ == '__main__':
    unittest.main()<|MERGE_RESOLUTION|>--- conflicted
+++ resolved
@@ -1,34 +1,21 @@
 import unittest
 
 from TestRunner import Runs
-<<<<<<< HEAD
 from interfaces.ContrastSetTransformation import ContrastSetTransformation
-from interfaces.QuestionAnswerTransformation import QuestionAnswerTransformation
-from interfaces.SentenceTransformation import SentenceTransformation, SentenceAndTargetTransformation
-
-
-def execute_test_cases_1():
-    tx = Runs(interface=SentenceTransformation, package="transformations")
-=======
 from interfaces.QuestionAnswerOperation import QuestionAnswerOperation
 from interfaces.SentenceOperation import SentenceOperation, SentenceAndTargetOperation
 from interfaces.TaggingOperation import TaggingOperation
 
 
 def execute_test_cases_1():
-    tx = Runs(interface=SentenceOperation)
->>>>>>> e46fecde
+    tx = Runs(interface=SentenceOperation, package="transformations")
     for transformation, tests in zip(tx.transformations, tx.test_cases):
         for test in tests:
             assert test["output"] == transformation.generate(test["input"]), f"Should have generated {test['output']}"
 
 
 def execute_test_cases_2():
-<<<<<<< HEAD
-    tx = Runs(interface=SentenceAndTargetTransformation, package="transformations")
-=======
-    tx = Runs(interface=SentenceAndTargetOperation)
->>>>>>> e46fecde
+    tx = Runs(interface=SentenceAndTargetOperation, package="transformations")
     for transformation, tests in zip(tx.transformations, tx.test_cases):
         for test in tests:
             output_x, output_y = transformation.generate(test["input_x"], test["input_y"])
@@ -37,11 +24,7 @@
 
 
 def execute_test_cases_3():
-<<<<<<< HEAD
-    tx = Runs(interface=QuestionAnswerTransformation, package="transformations")
-=======
-    tx = Runs(interface=QuestionAnswerOperation)
->>>>>>> e46fecde
+    tx = Runs(interface=QuestionAnswerOperation, package="transformations")
     for transformation, tests in zip(tx.transformations, tx.test_cases):
         for test in tests:
             output_c, output_q, output_a = transformation.generate(test["input_c"], test["input_q"], test["input_a"])
@@ -51,20 +34,20 @@
 
 
 def execute_test_cases_4():
-<<<<<<< HEAD
+    tx = Runs(interface=TaggingOperation, package="transformations")
+    for transformation, tests in zip(tx.transformations, tx.test_cases):
+        for test in tests:
+            output_sequence, output_tag = transformation.generate(test["input_sequence"], test["input_tag"])
+            assert output_sequence == test["output_sequence"], f"Should have generated {test['output_sequence']}"
+            assert output_tag == test["output_tag"], f"Should have generated {test['output_tag']}"
+
+
+def execute_test_cases_5():
     tx = Runs(interface=ContrastSetTransformation, package="contrast_sets")
     for transformation, tests in zip(tx.transformations, tx.test_cases):
         for test in tests:
             output = transformation.generate(test, "input")
             assert dict(output[transformation.name()]) == test['result']
-=======
-    tx = Runs(interface=TaggingOperation)
-    for transformation, tests in zip(tx.transformations, tx.test_cases):
-        for test in tests:
-            output_sequence, output_tag = transformation.generate(test["input_sequence"], test["input_tag"])
-            assert output_sequence == test["output_sequence"], f"Should have generated {test['output_sequence']}"
-            assert output_tag == test["output_tag"], f"Should have generated {test['output_tag']}"
->>>>>>> e46fecde
 
 
 class TestStringMethods(unittest.TestCase):
@@ -80,10 +63,9 @@
 
     def test_4(self):
         execute_test_cases_4()
-<<<<<<< HEAD
-=======
 
->>>>>>> e46fecde
+    def test_5(self):
+        execute_test_cases_5()
 
 if __name__ == '__main__':
     unittest.main()