from itertools import zip_longest
from test.keywords import keywords_in_file

import pytest

<<<<<<< HEAD
=======
from interfaces.KeyValuePairsOperation import KeyValuePairsOperation
>>>>>>> 3e9b9a85
from initialize import initialize_models, reinitialize_spacy
from interfaces.QuestionAnswerOperation import QuestionAnswerOperation
from interfaces.SentenceOperation import (
    SentenceAndTargetOperation,
    SentenceOperation,
)
from interfaces.SentencePairOperation import SentencePairOperation
from interfaces.TaggingOperation import TaggingOperation
from TestRunner import OperationRuns

expected_keywords = keywords_in_file()


def get_assert_message(transformation, expected_output, predicted_output):
    transformation_name = transformation.__class__.__name__
    return (
        f"Mismatch in expected and predicted output for {transformation_name} transformation: \n "
        f"Expected Output: {expected_output} \n "
        f"Predicted Output: {predicted_output}"
    )


def execute_sentence_operation_test_case(transformation, test):
    filter_args = test["inputs"]
    outputs = test["outputs"]
    perturbs = transformation.generate(**filter_args)
    for pred_output, output in zip_longest(perturbs, outputs):
        assert pred_output == output["sentence"], get_assert_message(
            transformation, output["sentence"], pred_output
        )


def execute_sentence_pair_operation_test_case(transformation, test):
    filter_args = test["inputs"]
    outputs = test["outputs"]
    perturbs = transformation.generate(**filter_args)
    for idx, (sentence1, sentence2, target) in enumerate(perturbs):
        assert sentence1 == outputs[idx]["sentence1"], get_assert_message(
            transformation, outputs[idx]["sentence1"], sentence1
        )
        assert sentence2 == outputs[idx]["sentence2"], get_assert_message(
            transformation, outputs[idx]["sentence2"], sentence2
        )
        assert target == outputs[idx]["target"], get_assert_message(
            transformation, outputs[idx]["target"], target
        )


def execute_sentence_target_operation_test_case(transformation, test):
    filter_args = test["inputs"]
    outputs = test["outputs"]
    perturbs = transformation.generate(**filter_args)
    for idx, (sentence, target) in enumerate(perturbs):
        assert sentence == outputs[idx]["sentence"], get_assert_message(
            transformation, outputs[idx]["sentence"], sentence
        )
        assert target == outputs[idx]["target"], get_assert_message(
            transformation, outputs[idx]["target"], target
        )


def execute_ques_ans_test_case(transformation, test):
    filter_args = test["inputs"]
    outputs = test["outputs"]
    perturbs = transformation.generate(**filter_args)
    for idx, (context, question, answers) in enumerate(perturbs):
        assert context == outputs[idx]["context"], get_assert_message(
            transformation, outputs[idx]["context"], context
        )
        assert question == outputs[idx]["question"], get_assert_message(
            transformation, outputs[idx]["question"], question
        )
        assert answers == outputs[idx]["answers"], get_assert_message(
            transformation, outputs[idx]["answers"], answers
        )


def execute_tagging_test_case(transformation, test):
    filter_args = test["inputs"]
    token_sequence = filter_args["token_sequence"]
    tag_sequence = filter_args["tag_sequence"]
    outputs = test["outputs"]
    perturbs = transformation.generate(
        token_sequence.split(), tag_sequence.split()
    )
    for idx, (p_tokens, p_tags) in enumerate(perturbs):
        expected_tokens = outputs[idx]["token_sequence"].split()
        expected_tags = outputs[idx]["tag_sequence"].split()
        assert p_tokens == expected_tokens, get_assert_message(
            transformation, expected_tokens, p_tokens
        )
        assert p_tags == expected_tags, get_assert_message(
            transformation, expected_tags, p_tags
        )

def execute_key_value_pair_test_case(transformation, test):
    filter_args = test["inputs"]
    mr = filter_args["meaning_representation"]
    reference = filter_args["reference"]
    outputs = test["outputs"]
    perturbs = transformation.generate(
        mr, reference
    )
    for idx, (p_mr, p_ref) in enumerate(perturbs):
        print(p_mr)      
        expected_mr = outputs[idx]["meaning_representation"]
        expected_ref = outputs[idx]["reference"]
        assert p_mr == expected_mr, get_assert_message(
            transformation, expected_mr, p_mr
        )
        assert p_ref == expected_ref, get_assert_message(
            transformation, expected_ref, p_ref
        )


def assert_keywords(transformation):
    print("Checking for keywords")
    keywords_t = transformation.keywords
    if (
        keywords_t is not None
    ):  # TODO: later remove this as soon as all transformations have keywords
        assert keywords_t is not None and len(keywords_t) > 0, (
            f"Keywords of {transformation.name()} " f"should not be empty"
        )
        assert set(keywords_t) < set(expected_keywords), (
            f"Some Keywords in {transformation.name()} "
            f"not present in docs/keywords.md file "
            f": {set(keywords_t) - set(expected_keywords)} "
        )


def assert_keywords(transformation):
    print("Checking for keywords")
    keywords_t = transformation.keywords
    if (
        keywords_t is not None
    ):  # TODO: later remove this as soon as all transformations have keywords
        assert keywords_t is not None and len(keywords_t) > 0, (
            f"Keywords of {transformation.name()} " f"should not be empty"
        )
        assert set(keywords_t) < set(expected_keywords), (
            f"Some Keywords in {transformation.name()} "
            f"not present in docs/keywords.md file "
            f": {set(keywords_t) - set(expected_keywords)} "
        )


def execute_test_case_for_transformation(transformation_name):
    print(f"Executing test cases for {transformation_name}")
    tx = OperationRuns(transformation_name)
    for transformation, test in zip(tx.operations, tx.operation_test_cases):
        assert_keywords(transformation)
        print(f"Executing {transformation.name()}")
        if isinstance(transformation, SentenceOperation):
            execute_sentence_operation_test_case(transformation, test)
        elif isinstance(transformation, SentencePairOperation):
            execute_sentence_pair_operation_test_case(transformation, test)
        elif isinstance(transformation, SentenceAndTargetOperation):
            execute_sentence_target_operation_test_case(transformation, test)
        elif isinstance(transformation, QuestionAnswerOperation):
            execute_ques_ans_test_case(transformation, test)
        elif isinstance(transformation, TaggingOperation):
            execute_tagging_test_case(transformation, test)
        elif isinstance(transformation, KeyValuePairsOperation):
            execute_key_value_pair_test_case(transformation, test)
        else:
            print(f"Invalid transformation type: {transformation}")
        # Reinitialize spacy tokenizer [TODO: Need to run only for transformations using spacy]
        reinitialize_spacy()


def execute_test_case_for_filter(filter_name):
    print(f"Executing test cases for {filter_name}")
    tx = OperationRuns(filter_name, "filters")
    for filter, test in zip(tx.operations, tx.operation_test_cases):
        assert_keywords(filter)
        filter_args = test["inputs"]
        output = filter.filter(**filter_args)
        assert (
            output == test["outputs"]
        ), f"Executing {test['class']} The filter should return {test['outputs']} for the inputs {test['inputs']}"


def test_operation(transformation_name, filter_name):
    initialize_models()
    execute_test_case_for_transformation(transformation_name)
    execute_test_case_for_filter(filter_name)


def main():
    pytest.main()


if __name__ == "__main__":
    main()<|MERGE_RESOLUTION|>--- conflicted
+++ resolved
@@ -3,10 +3,7 @@
 
 import pytest
 
-<<<<<<< HEAD
-=======
 from interfaces.KeyValuePairsOperation import KeyValuePairsOperation
->>>>>>> 3e9b9a85
 from initialize import initialize_models, reinitialize_spacy
 from interfaces.QuestionAnswerOperation import QuestionAnswerOperation
 from interfaces.SentenceOperation import (
@@ -138,22 +135,6 @@
         )
 
 
-def assert_keywords(transformation):
-    print("Checking for keywords")
-    keywords_t = transformation.keywords
-    if (
-        keywords_t is not None
-    ):  # TODO: later remove this as soon as all transformations have keywords
-        assert keywords_t is not None and len(keywords_t) > 0, (
-            f"Keywords of {transformation.name()} " f"should not be empty"
-        )
-        assert set(keywords_t) < set(expected_keywords), (
-            f"Some Keywords in {transformation.name()} "
-            f"not present in docs/keywords.md file "
-            f": {set(keywords_t) - set(expected_keywords)} "
-        )
-
-
 def execute_test_case_for_transformation(transformation_name):
     print(f"Executing test cases for {transformation_name}")
     tx = OperationRuns(transformation_name)
