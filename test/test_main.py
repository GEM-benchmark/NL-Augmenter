--- conflicted
+++ resolved
@@ -59,36 +59,18 @@
         print(getMessage(transformation.__name__, perturbation_type))
 
 
-<<<<<<< HEAD
-def execute_filter_test_cases_1():
+def test_execute_filter_test_case():
     tx = FilterRuns()
     for filter, test in zip(tx.filters, tx.filter_test_cases):
         filter_args = test["filter_args"]
-        print(filter)
         output = filter.filter(**filter_args)
         assert output == test["output"], f"The filter should return {test['output']}"
             
 
-class TestStringMethods(unittest.TestCase):
 
-    def test_1(self):
-        execute_test_cases_1()
-
-    def test_2(self):
-        execute_test_cases_2()
-
-    def test_3(self):
-        execute_test_cases_3()
-
-    def test_4(self):
-        execute_test_cases_4()
-=======
 def main():
     pytest.main()
->>>>>>> 41102197
 
-    def test_5(self):
-        execute_filter_test_cases_1()
 
 if __name__ == "__main__":
     main()