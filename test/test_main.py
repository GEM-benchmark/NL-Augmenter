import pytest

from interfaces.QuestionAnswerOperation import QuestionAnswerOperation
from interfaces.SentenceOperation import (
    SentenceAndTargetOperation,
    SentenceOperation,
)
from interfaces.TaggingOperation import TaggingOperation
<<<<<<< HEAD
from initialize import initialize_models
=======
from TestRunner import OperationRuns
>>>>>>> 52af44ea


def get_assert_message(transformation, expected_output, predicted_output):
    transformation_name = transformation.__class__.__name__
    return (
        f"Mis-match in expected and predicted output for {transformation_name} transformation: \n "
        f"Expected Output: {expected_output} \n "
        f"Predicted Output: {predicted_output}"
    )


def execute_sentence_operation_test_case(transformation, test):
    filter_args = test["inputs"]
    outputs = test["outputs"]
    perturbs = transformation.generate(**filter_args)
    for pred_output, output in zip(perturbs, outputs):
        assert pred_output == output["sentence"], get_assert_message(
            transformation, output["sentence"], pred_output
        )


def execute_sentence_target_operation_test_case(transformation, test):
    filter_args = test["inputs"]
    outputs = test["outputs"]
    perturbs = transformation.generate(**filter_args)
    for idx, (sentence, target) in enumerate(perturbs):
        assert sentence == outputs[idx]["sentence"], get_assert_message(
            transformation, outputs[idx]["sentence"], sentence
        )
        assert target == outputs[idx]["target"], get_assert_message(
            transformation, outputs[idx]["target"], target
        )


def execute_ques_ans_test_case(transformation, test):
    filter_args = test["inputs"]
    outputs = test["outputs"]
    perturbs = transformation.generate(**filter_args)
    for idx, (context, question, answers) in enumerate(perturbs):
        assert context == outputs[idx]["context"], get_assert_message(
            transformation, outputs[idx]["context"], context
        )
        assert question == outputs[idx]["question"], get_assert_message(
            transformation, outputs[idx]["question"], question
        )
        assert answers == outputs[idx]["answers"], get_assert_message(
            transformation, outputs[idx]["answers"], answers
        )


def execute_tagging_test_case(transformation, test):
    filter_args = test["inputs"]
    token_sequence = filter_args["token_sequence"]
    tag_sequence = filter_args["tag_sequence"]
    outputs = test["outputs"]
    perturbs = transformation.generate(
        token_sequence.split(), tag_sequence.split()
    )
    for idx, (p_tokens, p_tags) in enumerate(perturbs):
        expected_tokens = outputs[idx]["token_sequence"].split()
        expected_tags = outputs[idx]["tag_sequence"].split()
        assert p_tokens == expected_tokens, get_assert_message(
            transformation, expected_tokens, p_tokens
        )
        assert p_tags == expected_tags, get_assert_message(
            transformation, expected_tags, p_tags
        )


def execute_test_case_for_transformation(transformation_name):
    tx = OperationRuns(transformation_name)
    for transformation, test in zip(tx.operations, tx.operation_test_cases):
        if isinstance(transformation, SentenceOperation):
            execute_sentence_operation_test_case(transformation, test)
        elif isinstance(transformation, SentenceAndTargetOperation):
            execute_sentence_target_operation_test_case(transformation, test)
        elif isinstance(transformation, QuestionAnswerOperation):
            execute_ques_ans_test_case(transformation, test)
        elif isinstance(transformation, TaggingOperation):
            execute_tagging_test_case(transformation, test)
        else:
            print(f"Invalid transformation type: {transformation}")


def execute_test_case_for_filter(filter_name):
    tx = OperationRuns(filter_name, "filters")
    for filter, test in zip(tx.operations, tx.operation_test_cases):
        filter_args = test["inputs"]
        output = filter.filter(**filter_args)
        assert (
            output == test["outputs"]
        ), f"The filter should return {test['outputs']}"


def test_operation(transformation_name, filter_name):
    initialize_models()
    execute_test_case_for_transformation(transformation_name)
    execute_test_case_for_filter(filter_name)


def main():
    pytest.main()


if __name__ == "__main__":
    main()<|MERGE_RESOLUTION|>--- conflicted
+++ resolved
@@ -1,16 +1,13 @@
 import pytest
 
+from initialize import initialize_models
 from interfaces.QuestionAnswerOperation import QuestionAnswerOperation
 from interfaces.SentenceOperation import (
     SentenceAndTargetOperation,
     SentenceOperation,
 )
 from interfaces.TaggingOperation import TaggingOperation
-<<<<<<< HEAD
-from initialize import initialize_models
-=======
 from TestRunner import OperationRuns
->>>>>>> 52af44ea
 
 
 def get_assert_message(transformation, expected_output, predicted_output):
