--- conflicted
+++ resolved
@@ -1,10 +1,7 @@
 import random
 
-<<<<<<< HEAD
 from transformations.ChangeNamedEntities import ChangeTwoWayNamedEntities
-=======
-from transformations.SpeechConversionError import SpeechConversionError
->>>>>>> 05b4d8bd
+from transformations.ReplaceNumericalValues import ReplaceNumericalValues
 from transformations.Transformations import TransformationsList
 
 import unittest
@@ -33,20 +30,18 @@
         assert perturbed_source == "Andrew played cricket with Jacob"
         assert perturbed_target == "Andrew seldom played cricket with Jacob."
 
-
     def test_numerical_transformation(self):
         random.seed(10)
+        perturber = ReplaceNumericalValues()
+        transformed = perturber.generate(
+            "Andrew finally returned the five French books to Chris that contains 53.45 pages.")
+        self.assertEqual(transformed,
+                         'Andrew finally returned the nine French books to Chris that contains 3.26 pages.')
 
-        transformationsList = TransformationsList()
-        generations = transformationsList.generate(
-            "Andrew finally returned the five French books to Chris that contains 53.45 pages.")
-        self.assertEqual(generations['ReplaceNumericalValues'],
-                         'Andrew finally returned the six French books to Chris that contains 75.80 pages.')
-
-    def test_speech_perturbation(self):
-        sc = SpeechConversionError()
-        text = sc.generate("This speech conversion error needs improvement!")
-        self.assertEqual(text, "speech conversion error improvement")
+    #def test_speech_perturbation(self):
+        #sc = SpeechConversionError()
+        #text = sc.generate("This speech conversion error needs improvement!")
+        #self.assertEqual(text, "speech conversion error improvement")
 
 
 if __name__ == '__main__':
