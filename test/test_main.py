--- conflicted
+++ resolved
@@ -1,30 +1,12 @@
 import pytest
 
-<<<<<<< HEAD
-from TestRunner import Runs
+from TestRunner import Runs, FilterRuns
 from interfaces.ContrastSetOperation import ContrastSetOperation
-=======
-from TestRunner import Runs, FilterRuns
->>>>>>> a1445698
 from interfaces.QuestionAnswerOperation import QuestionAnswerOperation
 from interfaces.SentenceOperation import SentenceOperation, SentenceAndTargetOperation
 from interfaces.TaggingOperation import TaggingOperation
 
 
-<<<<<<< HEAD
-def execute_test_cases_1():
-    tx = Runs(interface=SentenceOperation, package="transformations")
-    for transformation, tests in zip(tx.transformations, tx.test_cases):
-        for test in tests:
-            assert test["output"] == transformation.generate(test["input"]), f"Should have generated {test['output']}"
-
-
-def execute_test_cases_2():
-    tx = Runs(interface=SentenceAndTargetOperation, package="transformations")
-    for transformation, tests in zip(tx.transformations, tx.test_cases):
-        for test in tests:
-            output_x, output_y = transformation.generate(test["input_x"], test["input_y"])
-=======
 def getMessage(transformation, impl_name):
     return "For {transformation}, no transformation or test case found for {impl_name}" \
         .format(transformation=transformation, impl_name=impl_name)
@@ -32,7 +14,7 @@
 
 def test_execute_sentence_operation_test_case(perturbation_type):
     transformation = SentenceOperation
-    tx = Runs(interface=transformation, perturbation_type=perturbation_type)
+    tx = Runs(interface=transformation, perturbation_type=perturbation_type, package="transformations")
     if tx.transformation is not None and tx.test_cases is not None:
         for test in tx.test_cases:
             assert test["output"] == tx.transformation.generate(
@@ -43,31 +25,22 @@
 
 def test_execute_sentence_target_operation_test_case(perturbation_type):
     transformation = SentenceAndTargetOperation
-    tx = Runs(interface=transformation, perturbation_type=perturbation_type)
+    tx = Runs(interface=transformation, perturbation_type=perturbation_type, package="transformations")
     if tx.transformation is not None and tx.test_cases is not None:
         for test in tx.test_cases:
             output_x, output_y = tx.transformation.generate(test["input_x"], test["input_y"])
->>>>>>> a1445698
             assert output_x == test["output_x"], f"Should have generated {test['output_x']}"
             assert output_y == test["output_y"], f"Should have generated {test['output_y']}"
     else:
         print(getMessage(transformation.__name__, perturbation_type))
 
 
-<<<<<<< HEAD
-def execute_test_cases_3():
-    tx = Runs(interface=QuestionAnswerOperation, package="transformations")
-    for transformation, tests in zip(tx.transformations, tx.test_cases):
-        for test in tests:
-            output_c, output_q, output_a = transformation.generate(test["input_c"], test["input_q"], test["input_a"])
-=======
 def test_execute_ques_ans_test_case(perturbation_type):
     transformation = QuestionAnswerOperation
-    tx = Runs(interface=transformation, perturbation_type=perturbation_type)
+    tx = Runs(interface=transformation, perturbation_type=perturbation_type, package="transformations")
     if tx.transformation is not None and tx.test_cases is not None:
         for test in tx.test_cases:
             output_c, output_q, output_a = tx.transformation.generate(test["input_c"], test["input_q"], test["input_a"])
->>>>>>> a1445698
             assert output_c == test["output_c"], f"Should have generated {test['output_c']}"
             assert output_q == test["output_q"], f"Should have generated {test['output_q']}"
             assert output_a == test["output_a"], f"Should have generated {test['output_a']}"
@@ -75,58 +48,34 @@
         print(getMessage(transformation.__name__, perturbation_type))
 
 
-<<<<<<< HEAD
-def execute_test_cases_4():
-    tx = Runs(interface=TaggingOperation, package="transformations")
-    for transformation, tests in zip(tx.transformations, tx.test_cases):
-        for test in tests:
-            output_sequence, output_tag = transformation.generate(test["input_sequence"], test["input_tag"])
-=======
 def test_execute_tagging_test_case(perturbation_type):
     transformation = TaggingOperation
-    tx = Runs(interface=transformation, perturbation_type=perturbation_type)
+    tx = Runs(interface=transformation, perturbation_type=perturbation_type, package="transformations")
     if tx.transformation is not None and tx.test_cases is not None:
         for test in tx.test_cases:
             output_sequence, output_tag = tx.transformation.generate(test["input_sequence"], test["input_tag"])
->>>>>>> a1445698
             assert output_sequence == test["output_sequence"], f"Should have generated {test['output_sequence']}"
             assert output_tag == test["output_tag"], f"Should have generated {test['output_tag']}"
     else:
         print(getMessage(transformation.__name__, perturbation_type))
 
 
-<<<<<<< HEAD
-def execute_test_cases_5():
+def test_execute_filter_test_case():
+    tx = FilterRuns()
+    for filter, test in zip(tx.filters, tx.filter_test_cases):
+        filter_args = test["filter_args"]
+        output = filter.filter(**filter_args)
+        assert output == test["output"], f"The filter should return {test['output']}"
+
+def test_contrast_sets_test_case():
     tx = Runs(interface=ContrastSetOperation, package="contrast_sets")
     for transformation, tests in zip(tx.transformations, tx.test_cases):
         for test in tests:
             output = transformation.generate(test, "input")
             assert dict(output[transformation.name()]) == test['result']
 
-
-class TestStringMethods(unittest.TestCase):
-
-    def test_1(self):
-        execute_test_cases_1()
-
-    def test_2(self):
-        execute_test_cases_2()
-=======
-def test_execute_filter_test_case():
-    tx = FilterRuns()
-    for filter, test in zip(tx.filters, tx.filter_test_cases):
-        filter_args = test["filter_args"]
-        output = filter.filter(**filter_args)
-        assert output == test["output"], f"The filter should return {test['output']}"
-            
->>>>>>> a1445698
-
-
 def main():
     pytest.main()
 
-    def test_5(self):
-        execute_test_cases_5()
-
 if __name__ == "__main__":
     main()