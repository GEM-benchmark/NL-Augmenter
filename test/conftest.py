def pytest_addoption(parser):
<<<<<<< HEAD
    parser.addoption("--t", action="store", default="light")
=======
    parser.addoption("--t", action="store", default="butter_fingers_perturbation")
    parser.addoption("--f", action="store", default="length")
>>>>>>> 27b557d1


def pytest_generate_tests(metafunc):
    option_value = metafunc.config.option.t
    if "transformation_name" in metafunc.fixturenames and option_value is not None:
        metafunc.parametrize("transformation_name", [option_value])

    option_value = metafunc.config.option.f
    if "filter_name" in metafunc.fixturenames and option_value is not None:
        metafunc.parametrize("filter_name", [option_value])<|MERGE_RESOLUTION|>--- conflicted
+++ resolved
@@ -1,10 +1,6 @@
 def pytest_addoption(parser):
-<<<<<<< HEAD
     parser.addoption("--t", action="store", default="light")
-=======
-    parser.addoption("--t", action="store", default="butter_fingers_perturbation")
-    parser.addoption("--f", action="store", default="length")
->>>>>>> 27b557d1
+    parser.addoption("--f", action="store", default="light")
 
 
 def pytest_generate_tests(metafunc):
