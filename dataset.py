from __future__ import annotations
from typing import Iterable
from tqdm import tqdm

from interfaces.SentenceOperation import *
from interfaces.QuestionAnswerOperation import QuestionAnswerOperation
from tasks.TaskTypes import TaskType


class BaseDataset(Iterable):
    def __init__(self, data: Iterable):
        self.data = data

    def apply_filter(self, condition: Operation):
        raise NotImplementedError("BaseDataset does not implement this function.")

    def apply_transformation(self, transformation: Operation):
        raise NotImplementedError("BaseDataset does not implement this function.")

    def __iter__(self):
        raise NotImplementedError("BaseDataset does not implement this function.")

    def __len__(self):
        raise NotImplementedError("BaseDataset does not implement this function.")

    def __or__(self, other):
        raise NotImplementedError("BaseDataset does not implement this function.")

    def __and__(self, other):
        raise NotImplementedError("BaseDataset does not implement this function.")

    def __sub__(self, other):
        raise NotImplementedError("BaseDataset does not implement this function")


"""
Dataset for data in plain texts where each line is a datapoint
"""


class TextLineDataset(BaseDataset):
    tasks = [TaskType.TEXT_CLASSIFICATION]

    def __init__(self, data: List[str], labels: List):
        super(TextLineDataset, self).__init__(data)
        assert len(data) == len(
            labels
        ), "The number of datapoint should be the same as the number of labels"
        self.labels = labels
        self.mapping = {
            datapoint: label for datapoint, label in zip(self.data, self.labels)
        }

    @classmethod
    def from_huggingface(cls, dataset, fields):
        data = []
        labels = []
        for example in dataset:
            data.append(example[fields[0]])
            labels.append(example[fields[1]])
        return cls(data, labels)

    def apply_filter(self, filter: SentenceOperation) -> TextLineDataset:
        filtered_data = []
        filtered_labels = []
        print("Applying filtering:")
        for datapoint, label in tqdm(zip(self.data, self.labels), total=len(self.data)):
            if filter.filter(datapoint):
                filtered_data.append(datapoint)
                filtered_labels.append(label)

        return TextLineDataset(filtered_data, filtered_labels)

    def apply_transformation(
        self, transformation: SentenceOperation
    ) -> TextLineDataset:
        transformed_data = []
        print("Applying transformation:")
        for line in tqdm(self.data):
            transformed_data.extend(transformation.generate(line))

        return TextLineDataset(transformed_data, self.labels)

    def __iter__(self):
        for text, label in zip(self.data, self.labels):
            yield (text, label)

    def __len__(self):
        return len(self.data)

    def __or__(self, other: TextLineDataset) -> TextLineDataset:
        data = list(set(self.data).union(set(other.data)))
        mapping = {**self.mapping, **other.mapping}
        labels = [mapping[datapoint] for datapoint in data]
        return TextLineDataset(data, labels)

    def __and__(self, other: TextLineDataset) -> TextLineDataset:
        data = list(set(self.data).intersection(set(other.data)))
        labels = [self.mapping[datapoint] for datapoint in data]
        return TextLineDataset(data, labels)

    def __sub__(self, other: TextLineDataset) -> TextLineDataset:
        data = list(set(self.data).difference(set(other.data)))
        labels = [self.mapping[datapoint] for datapoint in data]
        return TextLineDataset(data, labels)


"""
Dataset for data in format of key-value pairs, e.g. data read from jsonl file
"""


class KeyValueDataset(BaseDataset):
    tasks = [
        TaskType.TEXT_TO_TEXT_GENERATION,
        TaskType.QUESTION_ANSWERING,
        TaskType.QUESTION_GENERATION,
    ]

    # data: input data samples read from jsonl file
    # task_type: task type specified
    # fields: list of relevant keys (e.g. to your sentence/target, context/question/answer, etc.)
    #         The number of keys should be aligned with the transform/filter operation.
    def __init__(
        self,
        data: List[dict],
        task_type=TaskType.TEXT_TO_TEXT_GENERATION,
        fields: List[str] = None,
    ):
        super(KeyValueDataset, self).__init__(data)
        self.task_type = task_type
        self.fields = fields
        self.operation_type = None

    @classmethod
    def from_huggingface(cls, dataset, task_type, fields):
        data = []
        if task_type not in [TaskType.QUESTION_ANSWERING, TaskType.QUESTION_GENERATION]:
            for example in dataset:
                data.append({key: example[key] for key in fields})
        else:
            # this is an ugly implementation, which hard-codes the squad data format
            # TODO might need a more elegant way to deal with the fields with hierachy, e.g. the answers field in squad data (exampl['answers']['text'])
            for example in dataset:
                data.append(
                    {
                        fields[0]: example[fields[0]],
                        fields[1]: example[fields[1]],
                        fields[2]: example[fields[2]]["text"],
                    }
                )
        return cls(data, task_type, fields)

    def _analyze(self, subfields: List[str]):
        if subfields is None:
            subfields = self.fields

        assert set(subfields) <= set(
            self.fields
        ), "Your can only choose from fields within {}".format(self.fields)

        if self.task_type == TaskType.TEXT_TO_TEXT_GENERATION:
            if len(subfields) == 1:
                self.operation_type = "sentence"
            elif len(subfields) == 2:
                self.operation_type = "sentence_and_target"
            elif len(subfields) > 2:
                self.operation_type = "sentence_and_targets"
        elif self.task_type in [
            TaskType.QUESTION_ANSWERING,
            TaskType.QUESTION_GENERATION,
        ]:
            # this is in case that one would like to use SentenceOperation (e.g. butter finger) on specific fields (e.g. only the question)
            if len(subfields) == 1:
                self.operation_type = "sentence"
            elif len(subfields) == 2:
                self.operation_type = "sentence_and_target"
            else:
                self.operation_type = "question_answer"

        filter_func = self.__getattribute__("_apply_" + self.operation_type + "_filter")
        transformation_func = self.__getattribute__(
            "_apply_" + self.operation_type + "_transformation"
        )
        return filter_func, transformation_func

    # this function is an adapter and will call the corresponding filter function for the task
    # subfields: the fields to apply filter, it is a subset of self.fields
    def apply_filter(
        self, filter: Operation, subfields: List[str] = None
    ) -> KeyValueDataset:
        filter_func, _ = self._analyze(subfields)

        filtered_data = []
        print("Applying filtering:")
        for datapoint in tqdm(self.data):
            if filter_func(datapoint, filter):
                filtered_data.append(datapoint)

        return KeyValueDataset(filtered_data, self.task_type, self.fields)

    def _apply_sentence_filter(self, datapoint: dict, filter: SentenceOperation):
        sentence = datapoint[self.fields[0]]
        return filter.filter(sentence)

    def _apply_sentence_and_target_filter(
        self, datapoint: dict, filter: SentenceAndTargetOperation
    ):
        sentence = datapoint[self.fields[0]]
        target = datapoint[self.fields[1]]
        return filter.filter(sentence, target)

    def _apply_sentence_and_targets_filter(
        self, datapoint: dict, filter: SentenceAndTargetsOperation
    ):
        sentence = datapoint[self.fields[0]]
        targets = [datapoint[target_key] for target_key in self.fields[1:]]
        return filter.filter(sentence, targets)

    def _apply_question_answer_filter(
        self, datapoint: dict, filter: QuestionAnswerOperation
    ):
        context = datapoint[self.fields[0]]
        question = datapoint[self.fields[1]]
        answers = [datapoint[answer_key] for answer_key in self.fields[2:]]
        return filter.filter(context, question, answers)

    # this function is an adapter and will call the corresponding transform function for the task
    # subfields: the fields to apply transformation, it is a subset of self.fields
    def apply_transformation(
        self, transformation: Operation, subfields: List[str] = None
    ) -> KeyValueDataset:
        _, transformation_func = self._analyze(subfields)
        transformed_data = []
        print("Applying transformation:")
        for datapoint in tqdm(self.data):
            transformed_data.extend(
                transformation_func(datapoint.copy(), transformation)
            )  # don't want self.data to be changed

        return KeyValueDataset(transformed_data, self.task_type, self.fields)

    def _apply_sentence_transformation(
        self, datapoint: dict, transformation: SentenceOperation
    ):
        sentence = datapoint[self.fields[0]]
        transformed_sentence = transformation.generate(sentence)
        datapoint[self.fields[0]] = transformed_sentence
        return [datapoint]

    def _apply_sentence_and_target_transformation(
        self, datapoint: dict, transformation: SentenceAndTargetOperation
    ):
        sentence = datapoint[self.fields[0]]
        target = datapoint[self.fields[1]]
        transformed_sentence, transformed_target = transformation.generate(
            sentence, target
        )
        datapoint[self.fields[0]] = transformed_sentence
        datapoint[self.fields[1]] = transformed_target
        return [datapoint]

    def _apply_sentence_and_targets_transformation(
        self, datapoint: dict, transformation: SentenceAndTargetsOperation
    ):
        sentence = datapoint[self.fields[0]]
        targets = [datapoint[target_key] for target_key in self.fields[1:]]
        transformed = transformation.generate(sentence, targets)
        datapoints = []
        for to in transformed:
            datapoint_n = dict()
            datapoint_n[self.fields[0]] = to[0]
            for i, target_key in enumerate(self.fields[1:]):
<<<<<<< HEAD
                datapoint[target_key] = to[1][1+i] # targets starting from pos 1
=======
                datapoint[target_key] = to[1][1 + i]  # targets starting from pos 1
>>>>>>> e0f3e6ae
            datapoints.append(datapoint_n)
        return datapoints

    def _apply_question_answer_transformation(
        self, datapoint: dict, transformation: QuestionAnswerOperation
    ):
        context = datapoint[self.fields[0]]
        question = datapoint[self.fields[1]]
        answers = [datapoint[answer_key] for answer_key in self.fields[2:]]
        transformed = transformation.generate(context, question, answers)

        datapoints = []
        for to in transformed:
            datapoint_n = dict()
            datapoint_n[self.fields[0]] = to[0]
            datapoint_n[self.fields[1]] = to[1]
            for i, answers_key in enumerate(self.fields[2:]):
<<<<<<< HEAD
                datapoint_n[answers_key] = to[2+i] # answers starting from pos 2
=======
                datapoint_n[answers_key] = to[2 + i]  # answers starting from pos 2
>>>>>>> e0f3e6ae
            datapoints.append(datapoint_n)

        return datapoints

    def __iter__(self):
        for datapoint in self.data:
            yield (datapoint[field] for field in self.fields)

    def __len__(self):
        return len(self.data)

    def _sanity_check(self, other: KeyValueDataset):
        assert (
            self.data[0].keys() == other.data[0].keys()
        ), "You cannot do dataset operation on datasets with different keys"
        assert (
            self.task_type == other.task_type
        ), "You cannot do dataset operation on datasets for different tasks"
        assert len(self.fields) == len(
            other.fields
        ), "You cannot do dataset operation on datasets with different number fields"

    def _data2identifier(self, data: List[str]):
        id2datapoint = {}
        identifier2id = {}
        identifiers = []
        for idx, datapoint in enumerate(data):
            id2datapoint[idx] = datapoint
            # "|||" is a naive separator
            identifier = "|||".join([datapoint[field] for field in self.fields])
            identifiers.append(identifier)
            identifier2id[identifier] = idx
        identifiers = set(identifiers)  # remove duplicates
        return id2datapoint, identifier2id, identifiers

    def _identifier2data(self, id2datapoint, identifier2id, identifiers):
        result_data = []
        for identifier in identifiers:
            result_data.append(id2datapoint[identifier2id[identifier]])
        return result_data

    def __or__(self, other: KeyValueDataset) -> KeyValueDataset:
        self._sanity_check(other)
        id2datapoint, identifier2id, identifiers = self._data2identifier(
            self.data + other.data
        )
        data = self._identifier2data(id2datapoint, identifier2id, identifiers)
        return KeyValueDataset(data, self.task_type, self.fields)

    def __and__(self, other: KeyValueDataset) -> KeyValueDataset:
        self._sanity_check(other)
        id2datapoint, identifier2id, identifiers = self._data2identifier(self.data)
        _, _, identifiers2 = self._data2identifier(other.data)

        identifiers = identifiers.intersection(identifiers2)
        data = self._identifier2data(id2datapoint, identifier2id, identifiers)
        return KeyValueDataset(data, self.task_type, self.fields)

    def __sub__(self, other: KeyValueDataset) -> KeyValueDataset:
        self._sanity_check(other)
        id2datapoint, identifier2id, identifiers = self._data2identifier(self.data)
        _, _, identifiers2 = self._data2identifier(other.data)

        identifiers = identifiers.difference(identifiers2)
        data = self._identifier2data(id2datapoint, identifier2id, identifiers)
        return KeyValueDataset(data, self.task_type, self.fields)<|MERGE_RESOLUTION|>--- conflicted
+++ resolved
@@ -271,11 +271,7 @@
             datapoint_n = dict()
             datapoint_n[self.fields[0]] = to[0]
             for i, target_key in enumerate(self.fields[1:]):
-<<<<<<< HEAD
-                datapoint[target_key] = to[1][1+i] # targets starting from pos 1
-=======
                 datapoint[target_key] = to[1][1 + i]  # targets starting from pos 1
->>>>>>> e0f3e6ae
             datapoints.append(datapoint_n)
         return datapoints
 
@@ -293,11 +289,7 @@
             datapoint_n[self.fields[0]] = to[0]
             datapoint_n[self.fields[1]] = to[1]
             for i, answers_key in enumerate(self.fields[2:]):
-<<<<<<< HEAD
-                datapoint_n[answers_key] = to[2+i] # answers starting from pos 2
-=======
                 datapoint_n[answers_key] = to[2 + i]  # answers starting from pos 2
->>>>>>> e0f3e6ae
             datapoints.append(datapoint_n)
 
         return datapoints
