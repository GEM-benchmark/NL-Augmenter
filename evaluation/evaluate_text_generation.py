import numpy as np
from datasets import load_dataset
from transformers import pipeline
from rouge_score import rouge_scorer
from dataset import KeyValueDataset
from tasks.TaskTypes import TaskType

scorer = rouge_scorer.RougeScorer(['rouge1'])


def rogue_score(hypotheses, references):
    total_f1_scores = 0.0
    for ref, hyp in zip(references, hypotheses):
        total_f1_scores+=scorer.score(ref, hyp)['rouge1'][2] # [2] for f1 score
    return total_f1_scores/len(hypotheses)


def evaluate(
    operation, evaluate_filter, model_name, dataset_name, split="test[:20%]"
):
    # load model
    if model_name is None:
        model_name = "sshleifer/distilbart-xsum-12-6"
    # load test set
    if dataset_name is None:
        dataset_name = "xsum"

    print(
        f"Loading <{dataset_name}> dataset to evaluate <{model_name}> model."
    )
    hf_dataset = (
        load_dataset(dataset_name, "3.0.0", split=split)
        if dataset_name == "xsum"
        else load_dataset(dataset_name, split=split)
    )

    dataset = KeyValueDataset.from_huggingface(
        hf_dataset, TaskType.TEXT_TO_TEXT_GENERATION, ["document", "summary"]
    )
    summarization_pipeline = pipeline(
        "summarization", model=model_name, tokenizer=model_name
    )
    print(
        f"Here is the performance of the model {model_name} on the {split} split of the {dataset_name} dataset"
    )
    if evaluate_filter:
        performance = filter_performance(
            dataset, summarization_pipeline, filter=operation
        )
    else:
        performance = transformation_performance(
            dataset, summarization_pipeline, transformation=operation
        )

    performance["model_name"] = model_name
    performance["split"] = split
    performance["dataset_name"] = dataset_name
    return performance


def filter_performance(dataset, summarization_pipeline, filter):
    print("Here is the performance of the model on the filtered set")
    filtered_dataset = dataset.apply_filter(filter, subfields=["document"])
    return performance_on_dataset(filtered_dataset, summarization_pipeline)


"""
Evaluates performance on the original set
and on the perturbed set.
"""


def transformation_performance(
    dataset, summarization_pipeline, transformation
):
    performance = performance_on_dataset(
        dataset, summarization_pipeline
    )  # 15.989 BLEU
    pt_dataset = dataset.apply_transformation(
        transformation, subfields=["document"]
    )
    print("Here is the performance of the model on the transformed set")
    pt_performance = performance_on_dataset(
        pt_dataset, summarization_pipeline
    )
    return {"rouge": performance["rouge"], "pt_rouge": pt_performance["rouge"]}


def performance_on_dataset(dataset, summarization_pipeline):
    references = []
    raw_hypotheses = []
    print(f"Length of Evaluation dataset is {len(dataset)}")

    for example in dataset:
        article, gold_summary = example
        max_len = (
            len(gold_summary.split(" ")) + 10
        )  # approximate max length to control summary generation upto length of gold summary
        predicted_summary = summarization_pipeline(
            article, truncation=True, max_length=max_len
        )[0]["summary_text"]

        references.append(gold_summary)
        raw_hypotheses.append(predicted_summary)
<<<<<<< HEAD
    predicted_summary_score = rogue_score(raw_hypotheses, references)
=======
    predicted_summary_score = sacrebleu_score(
        raw_hypotheses, references
    )  # 15.989 BLEU
>>>>>>> 46788838

    print(f"Predicted ROUGE score = {predicted_summary_score}")
    return {
        "rouge": np.round(predicted_summary_score, 3),
    }<|MERGE_RESOLUTION|>--- conflicted
+++ resolved
@@ -75,7 +75,7 @@
 ):
     performance = performance_on_dataset(
         dataset, summarization_pipeline
-    )  # 15.989 BLEU
+    )
     pt_dataset = dataset.apply_transformation(
         transformation, subfields=["document"]
     )
@@ -102,13 +102,7 @@
 
         references.append(gold_summary)
         raw_hypotheses.append(predicted_summary)
-<<<<<<< HEAD
     predicted_summary_score = rogue_score(raw_hypotheses, references)
-=======
-    predicted_summary_score = sacrebleu_score(
-        raw_hypotheses, references
-    )  # 15.989 BLEU
->>>>>>> 46788838
 
     print(f"Predicted ROUGE score = {predicted_summary_score}")
     return {
