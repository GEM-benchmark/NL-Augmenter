--- conflicted
+++ resolved
@@ -12,11 +12,7 @@
 """
 
 
-<<<<<<< HEAD
-def evaluate(implementation, task_type, locale, model, dataset, percent_of_examples):
-=======
-def evaluate(implementation, locale="en", model=None, dataset=None, percent_of_examples=None):
->>>>>>> e6acd728
+def evaluate(implementation, task_type, locale="en", model=None, dataset=None, percent_of_examples=None):
     # The evaluation engine would effectively do the following
     # (1) Loading a standard model and a test set (the model's original test set would be the best choice)
     # (2) Executing perturbations to generate the perturbed test set.
@@ -38,12 +34,12 @@
     interface = implementation.__bases__[0]  # SentenceTransformation
     impl = implementation()
     if locale is "en":
-        if interface.__name__ is "SentenceTransformation" and TaskType[task_type] == TaskType.TEXT_CLASSIFICATION:
+        if interface.__name__ is "SentenceOperation" and TaskType[task_type] == TaskType.TEXT_CLASSIFICATION:
             evaluate_text_classifier(impl, model, dataset, split=f'test[:{percentage_of_examples}%]')
-        elif interface.__name__ is "QuestionAnswerTransformation" and TaskType[
+        elif interface.__name__ is "QuestionAnswerOperation" and TaskType[
             task_type] == TaskType.QUESTION_ANSWERING:
             evaluate_question_answering_model(impl, model, dataset, split=f'validation[:{percentage_of_examples}%]')
-        elif interface.__name__ is "SentenceTransformation" and TaskType[task_type] == TaskType.TEXT_TO_TEXT_GENERATION:
+        elif interface.__name__ is "SentenceOperation" and TaskType[task_type] == TaskType.TEXT_TO_TEXT_GENERATION:
             evaluate_text_summarization(impl, model, dataset, split=f'test[:{percentage_of_examples}%]')
         # Other if else cases should be added here.
         else:
@@ -144,26 +140,6 @@
         if pt_pred in answers_t:
             pt_accuracy += 1
         total += 1
-<<<<<<< HEAD
     logging.info(f"Here is the performance of the model {model_name} on the {split} split of the {dataset} dataset")
     logging.info(f"The accuracy on a subset of {dataset_name} = {100 * accuracy / total}")
-    logging.info(f"The accuracy on its perturbed set generated from = {100 * pt_accuracy / total}")
-=======
-    print(f"Here is the performance of the model {model_name} on the {split} split of the {dataset} dataset")
-    print(f"The accuracy on a subset of {dataset_name} = {100 * accuracy / total}")
-    print(f"The accuracy on its perturbed set generated from = {100 * pt_accuracy / total}")
-
-
-def execute_model(impl, interface, locale, model=None, dataset=None, percentage_of_examples=20):
-    if interface.__name__ is "SentenceOperation" and locale is "en":
-        evaluate_text_classifier(impl, model, dataset, split=f'test[:{percentage_of_examples}%]')
-    elif interface.__name__ is "QuestionAnswerOperation" and locale is "en":
-        evaluate_question_answering_model(impl, model, dataset, split=f'validation[:{percentage_of_examples}%]')
-    # Other if else cases should be added here.
-    else:
-        print(f"\nNo default evaluation model exists for the interface {interface} in the locale {locale}."
-              f"It's okay to skip the evaluation for the purpose of the PR. If you are still interested to evaluate "
-              f"your perturbation on a task and a dataset, "
-              f"the right place to do it would to add a new function in evaluate/evaluation_engine.py "
-              f"and call it from execute_model in a new elif statement. It's that simple!\n")
->>>>>>> e6acd728
+    logging.info(f"The accuracy on its perturbed set generated from = {100 * pt_accuracy / total}")