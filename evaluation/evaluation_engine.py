--- conflicted
+++ resolved
@@ -56,16 +56,6 @@
     interface = implementation.__bases__[0]  # SentenceTransformation
     impl = implementation()
     if locale is "en":
-<<<<<<< HEAD
-        if isinstance(impl, SentenceOperation) and TaskType[task_type] == TaskType.TEXT_CLASSIFICATION:
-            evaluate_text_classifier(impl, model, dataset, split=f'test[:{percentage_of_examples}%]')
-        elif isinstance(impl, QuestionAnswerOperation) and TaskType[task_type] == TaskType.QUESTION_ANSWERING:
-            evaluate_question_answering_model(impl, model, dataset, split=f'validation[:{percentage_of_examples}%]')
-        elif isinstance(impl, SentenceOperation) and TaskType[task_type] == TaskType.TEXT_TO_TEXT_GENERATION:
-            evaluate_text_summarization(impl, model, dataset, split=f'test[:{percentage_of_examples}%]')
-        elif isinstance(impl, TaggingOperation) and TaskType[task_type] == TaskType.TEXT_TAGGING:
-            evaluate_ner_tagging(impl, model, dataset, split=f'test[:{percentage_of_examples}%]')
-=======
         if (
             isinstance(impl, SentenceOperation)
             and TaskType[task_type] == TaskType.TEXT_CLASSIFICATION
@@ -87,7 +77,11 @@
             evaluate_text_summarization(
                 impl, model, dataset, split=f"test[:{percentage_of_examples}%]"
             )
->>>>>>> 7512e7dd
+        elif (
+            isinstance(impl, TaggingOperation)
+            and TaskType[task_type] == TaskType.TEXT_TAGGING
+        ):
+            evaluate_ner_tagging(impl, model, dataset, split=f'test[:{percentage_of_examples}%]')
         # Other if else cases should be added here.
         else:
             print(
@@ -182,14 +176,10 @@
 def sacrebleu_score(reference, hypothesis):
     return sentence_bleu(hypothesis, [reference]).score
 
-<<<<<<< HEAD
-def evaluate_text_summarization(transformation, model_name, dataset_name, split='test[:20%]'):
-    # load model
-=======
 def evaluate_text_summarization(
     transformation, model_name, dataset_name, split="test[:20%]"
 ):
->>>>>>> 7512e7dd
+    # load model
     if model_name is None:
         model_name = "sshleifer/distilbart-xsum-12-6"
     # load test set
@@ -212,13 +202,6 @@
     for example in dataset:
         article = example["document"]
         gold_summary = example["summary"]
-<<<<<<< HEAD
-        max_len = len(gold_summary.split(
-            " ")) + 10  # approximate max length to control summary generation upto length of gold summary
-        # Calculating the performance on the original set
-        predicted_summary = summarization_pipeline(article, truncation=True, max_length=max_len)[0]["summary_text"]
-        score_list = sacrebleu_score(reference=gold_summary, hypothesis=predicted_summary)
-=======
         max_len = (
             len(gold_summary.split(" ")) + 10
         )  # approximate max length to control summary generation upto length of gold summary
@@ -228,7 +211,6 @@
         score_list = sacrebleu_score(
             reference=gold_summary, hypothesis=predicted_summary
         )
->>>>>>> 7512e7dd
         predicted_summary_score += score_list
 
         # Calculating the performance on the perturbed set
