--- conflicted
+++ resolved
@@ -80,11 +80,7 @@
 ):
     interface = implementation.__bases__[0]  # SentenceTransformation
     impl = implementation()
-<<<<<<< HEAD
-    if locale == "en":
-=======
     if locale in ["en", "zh"]:
->>>>>>> 6f06f2ca
         if (
             isinstance(impl, SentenceOperation)
             and TaskType[task_type] == TaskType.TEXT_CLASSIFICATION
