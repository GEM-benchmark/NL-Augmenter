--- conflicted
+++ resolved
@@ -79,7 +79,6 @@
     interface = implementation.__bases__[0]  # SentenceTransformation
     impl = implementation()
     if locale is "en":
-<<<<<<< HEAD
         if (
             isinstance(impl, SentenceOperation)
             and TaskType[task_type] == TaskType.TEXT_CLASSIFICATION
@@ -91,14 +90,17 @@
                 dataset,
                 split=f"test[:{percentage_of_examples}%]",
             )
-=======
-        if isinstance(impl, SentenceOperation) and TaskType[task_type] == TaskType.TEXT_CLASSIFICATION:
-            return evaluate_text_classification.evaluate(impl, evaluate_filter, model_name, dataset,
-                                                         split=f"test[:{percentage_of_examples}%]")
-        elif isinstance(impl, SentenceAndTargetOperation) and TaskType[task_type] == TaskType.TEXT_CLASSIFICATION:
-            return evaluate_text_classification.evaluate(impl, evaluate_filter, model_name, dataset,
-                                                        split=f"test[:{percentage_of_examples}%]")
->>>>>>> eb842171
+        elif (
+            isinstance(impl, SentenceAndTargetOperation)
+            and TaskType[task_type] == TaskType.TEXT_CLASSIFICATION
+        ):
+            return evaluate_text_classification.evaluate(
+                impl,
+                evaluate_filter,
+                model_name,
+                dataset,
+                split=f"test[:{percentage_of_examples}%]",
+            )
 
         elif (
             isinstance(impl, QuestionAnswerOperation)
