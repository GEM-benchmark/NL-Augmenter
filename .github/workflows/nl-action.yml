--- conflicted
+++ resolved
@@ -23,11 +23,7 @@
         python3 -m pip install --upgrade pip
         pip3 install https://github.com/explosion/spacy-models/releases/download/en_core_web_sm-2.2.0/en_core_web_sm-2.2.0.tar.gz
         pip3 install ./
-<<<<<<< HEAD
-        if [ -f requirements.txt ]; then pip install -r requirements.txt; fi
-=======
         if [ -f requirements.txt ]; then pip3 install -r requirements.txt; fi
->>>>>>> e0f3e6ae
     - name: Test with pytest
       run: |
         pytest -s --t=light --f=light