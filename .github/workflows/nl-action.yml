# This workflow will install Python dependencies, run tests and lint with a single version of Python
# For more information see: https://help.github.com/actions/language-and-framework-guides/using-python-with-github-actions

name: NL-Augmenter Tests

on:
  push:
    branches: [ main ]
  pull_request:
    branches: [ main ]

jobs:
  build:
    runs-on: ubuntu-latest
    steps:
    - uses: actions/checkout@v2
    - name: Set up Python 3.7
      uses: actions/setup-python@v2
      with:
        python-version: 3.7
    - name: Install dependencies
      run: |
<<<<<<< HEAD
        python -m pip install --upgrade pip
        pip install pytest
        pip install https://github.com/explosion/spacy-models/releases/download/en_core_web_sm-3.0.0/en_core_web_sm-3.0.0.tar.gz
        pip install ./
        if [ -f requirements.txt ]; then pip install -r requirements.txt; fi
=======
        python3 -m pip install --upgrade pip
        pip3 install https://github.com/explosion/spacy-models/releases/download/en_core_web_sm-2.2.0/en_core_web_sm-2.2.0.tar.gz
        pip3 install ./
        if [ -f requirements.txt ]; then pip3 install -r requirements.txt; fi
>>>>>>> e0f3e6ae
    - name: Test with pytest
      run: |
        pytest -s --t=light --f=light<|MERGE_RESOLUTION|>--- conflicted
+++ resolved
@@ -20,18 +20,11 @@
         python-version: 3.7
     - name: Install dependencies
       run: |
-<<<<<<< HEAD
-        python -m pip install --upgrade pip
+        python3 -m pip install --upgrade pip
         pip install pytest
         pip install https://github.com/explosion/spacy-models/releases/download/en_core_web_sm-3.0.0/en_core_web_sm-3.0.0.tar.gz
         pip install ./
-        if [ -f requirements.txt ]; then pip install -r requirements.txt; fi
-=======
-        python3 -m pip install --upgrade pip
-        pip3 install https://github.com/explosion/spacy-models/releases/download/en_core_web_sm-2.2.0/en_core_web_sm-2.2.0.tar.gz
-        pip3 install ./
         if [ -f requirements.txt ]; then pip3 install -r requirements.txt; fi
->>>>>>> e0f3e6ae
     - name: Test with pytest
       run: |
         pytest -s --t=light --f=light