from typing import Tuple, List

from interfaces.Operation import Operation

"""
Base Class for implementing the different input transformations a generation should be robust against.
"""


class SentenceOperation(Operation):
    """
    The base class for implementing sentence-level perturbations and transformations.

    "tasks" :: The tasks for which this perturbation is applicable. All the list of tasks are
    given in tasks.TaskType.

    "languages" :: The locales and/or languages for which this perturbation is applicable. eg. "es", "mr",
    "en_IN"
    """

    def generate(self, sentence: str) -> str:
        raise NotImplementedError

    def filter(self, sentence: str) -> bool:
        raise NotImplementedError


class SentenceAndTargetOperation(Operation):
    """
    The base class for implementing sentence-pair-level perturbations and transformations. The target could be
    either a class label (eg. sentiment analysis) or a target utterance (eg. machine translation).

    "tasks" :: The tasks for which this perturbation is applicable. All the list of tasks are
    given in tasks.TaskType.

    "languages", "tgt_languages :: The locales and/or languages for which this perturbation is applicable. eg. "es",
    "mr","en_IN"
    """

<<<<<<< HEAD
    src_locales = None
    tgt_locales = None
=======
    languages = None
    tgt_languages = None
>>>>>>> c9ac20f9
    tasks = None

    @classmethod
    def domain(cls):
<<<<<<< HEAD
        return cls.tasks, cls.src_locales, cls.tgt_locales
=======
        return cls.tasks, cls.languages, cls.tgt_languages
>>>>>>> c9ac20f9

    def generate(self, sentence: str, target: str) -> Tuple[str, str]:
        raise NotImplementedError

    def filter(self, sentence: str, target: str) -> bool:
        raise NotImplementedError


class SentenceAndTargetsOperation(Operation):
    """
    The base class for implementing sentence-pair-level perturbations and transformations. There can be
    muliple targets eg. multiple references in machine translation.

    "tasks" :: The tasks for which this perturbation is applicable. All the list of tasks are
    given in tasks.TaskType.

    "languages", "tgt_languages :: The locales and/or languages for which this perturbation is applicable. eg. "es",
    "mr","en_IN"
    """

<<<<<<< HEAD
    src_locales = None
    tgt_locales = None
=======
    languages = None
    tgt_languages = None
>>>>>>> c9ac20f9
    tasks = None

    @classmethod
    def domain(cls):
<<<<<<< HEAD
        return cls.tasks, cls.src_locales, cls.tgt_locales
=======
        return cls.tasks, cls.languages, cls.tgt_languages
>>>>>>> c9ac20f9

    def generate(self, sentence: str, target: List[str]) -> Tuple[str, List[str]]:
        raise NotImplementedError

    def filter(self, sentence: str, target: List[str]) -> bool:
        raise NotImplementedError<|MERGE_RESOLUTION|>--- conflicted
+++ resolved
@@ -37,22 +37,13 @@
     "mr","en_IN"
     """
 
-<<<<<<< HEAD
-    src_locales = None
-    tgt_locales = None
-=======
     languages = None
     tgt_languages = None
->>>>>>> c9ac20f9
     tasks = None
 
     @classmethod
     def domain(cls):
-<<<<<<< HEAD
-        return cls.tasks, cls.src_locales, cls.tgt_locales
-=======
         return cls.tasks, cls.languages, cls.tgt_languages
->>>>>>> c9ac20f9
 
     def generate(self, sentence: str, target: str) -> Tuple[str, str]:
         raise NotImplementedError
@@ -73,22 +64,13 @@
     "mr","en_IN"
     """
 
-<<<<<<< HEAD
-    src_locales = None
-    tgt_locales = None
-=======
     languages = None
     tgt_languages = None
->>>>>>> c9ac20f9
     tasks = None
 
     @classmethod
     def domain(cls):
-<<<<<<< HEAD
-        return cls.tasks, cls.src_locales, cls.tgt_locales
-=======
         return cls.tasks, cls.languages, cls.tgt_languages
->>>>>>> c9ac20f9
 
     def generate(self, sentence: str, target: List[str]) -> Tuple[str, List[str]]:
         raise NotImplementedError
