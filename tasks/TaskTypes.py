import enum


class TaskType(enum.Enum):
    TEXT_CLASSIFICATION = (
        1,
    )  # This would include all - sentiment, emotion, etc.
    TEXT_TO_TEXT_GENERATION = (2,)
    TEXT_TAGGING = (
        3,
    )  # This would require the inputs to be in ConnLL like format
    DIALOGUE_ACT_TO_TEXT = (4,)
    TABLE_TO_TEXT = (5,)
    RDF_TO_TEXT = (6,)
    RDF_TO_RDF = (7,)
    QUESTION_ANSWERING = (8,)
    QUESTION_GENERATION = (9,)
    AMR_TO_TEXT = (10,)
    E2E_TASK = (11,)
    SENTIMENT_ANALYSIS = (
        12,
    )  # This is a specific type of text classification with unique properties
    PARAPHRASE_DETECTION = (13,)
    TEXTUAL_ENTAILMENT = (14,)
<<<<<<< HEAD
=======
    QUALITY_ESTIMATION = (15,)
>>>>>>> ff6077b6
<|MERGE_RESOLUTION|>--- conflicted
+++ resolved
@@ -22,7 +22,4 @@
     )  # This is a specific type of text classification with unique properties
     PARAPHRASE_DETECTION = (13,)
     TEXTUAL_ENTAILMENT = (14,)
-<<<<<<< HEAD
-=======
-    QUALITY_ESTIMATION = (15,)
->>>>>>> ff6077b6
+    QUALITY_ESTIMATION = (15,)